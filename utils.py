--- conflicted
+++ resolved
@@ -1,45 +1,3 @@
-<<<<<<< HEAD
-import datetime
-from itertools import dropwhile
-from dataclasses import dataclass
-
-
-WEEKDAYS = ['Mon', 'Tue', 'Wed', 'Thu', 'Fri', 'Sat', 'Sun']
-MONTHS = ['Jan', 'Feb', 'Mar', 'Apr', 'May', 'Jun', 'Jul', 'Aug', 'Sep', 'Oct', 'Nov', 'Dec']
-
-
-@dataclass
-class StatsResult:
-    mood: tuple[float, float]
-    note_length: tuple[float, float]
-    entries_frequency: float
-
-    def __repr__(self) -> str:
-        FORMAT = '{}: {:.3f} ± {:.3f}{}'
-
-        additional = f' (once every {1/self.entries_frequency:.2f} days)' if self.entries_frequency < 1. else ''
-        return '\n'.join([
-            FORMAT.format('Mood', *self.mood, ''),
-            FORMAT.format('Note length', *self.note_length, ' symbols'),
-            f'Entries frequency: {self.entries_frequency:.3f} entries per day{additional}'
-        ])
-
-
-def datetime_from_now(dt: datetime.datetime) -> str:
-    """Returns a string saying how long ago the datetime object is."""
-    total_seconds = int((datetime.datetime.now() - dt).total_seconds())
-    years, remainder = divmod(total_seconds, 31536000)
-    months, remainder = divmod(remainder, 2628000)
-    days, remainder = divmod(remainder, 86400)
-    hours, remainder = divmod(remainder, 3600)
-    minutes, seconds = divmod(remainder, 60)
-    words = ['year', 'month', 'day', 'hour', 'minute', 'second']
-    values = [years, months, days, hours, minutes, seconds]
-    res = ''
-    for value, word in dropwhile(lambda x: x[0] == 0, zip(values, words)):
-        res += f'{value} {word}{"s" if value > 1 else ""} '
-    return res + 'ago' if res else 'just now'
-=======
 import datetime
 from itertools import dropwhile
 from dataclasses import dataclass
@@ -79,24 +37,22 @@
         ])
 
 
-def datetime_from_now(dt: datetime.datetime) -> str:
+def timedelta_for_humans(timedelta: datetime.timedelta) -> str:
     """Returns a string saying how long ago the datetime object is."""
-    now = datetime.datetime.now()
-    diff = now - dt
-    res = timedelta_for_humans(diff)
-    return (res + ' ago') if res else 'just now'
-
-
-def timedelta_for_humans(diff: datetime.timedelta) -> str:
-    years = diff.days // 365; diff -= datetime.timedelta(days=years*365)
-    months = diff.days // 30; diff -= datetime.timedelta(days=months*30)
-    days = diff.days; diff -= datetime.timedelta(days=days)
-    hours = diff.seconds // 3600; diff -= datetime.timedelta(hours=hours)
-    minutes = diff.seconds // 60; diff -= datetime.timedelta(minutes=minutes)
-    words = ['year', 'month', 'day', 'hour', 'minute']
-    values = [years, months, days, hours, minutes]
+    total_seconds = int(timedelta.total_seconds())
+    years, remainder = divmod(total_seconds, 31536000)
+    months, remainder = divmod(remainder, 2628000)
+    days, remainder = divmod(remainder, 86400)
+    hours, remainder = divmod(remainder, 3600)
+    minutes, seconds = divmod(remainder, 60)
+    words = ['year', 'month', 'day', 'hour', 'minute', 'second']
+    values = [years, months, days, hours, minutes, seconds]
     res = ''
     for value, word in dropwhile(lambda x: x[0] == 0, zip(values, words)):
         res += f'{value} {word}{"s" if value > 1 else ""} '
-    return res.strip()
->>>>>>> b60b304e
+    return res + 'ago' if res else 'just now'
+
+
+def datetime_from_now(dt: datetime.datetime) -> str:
+    """Returns a string saying how long ago the datetime object is."""
+    return timedelta_for_humans(datetime.datetime.now() - dt)